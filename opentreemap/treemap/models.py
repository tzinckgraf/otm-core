# -*- coding: utf-8 -*-
from __future__ import print_function
from __future__ import unicode_literals
from __future__ import division


import hashlib
import re
from copy import copy

from django.conf import settings
from django.contrib.gis.geos import Point, MultiPolygon
from django.core.mail import send_mail
from django.core.exceptions import (ValidationError, MultipleObjectsReturned,
                                    ObjectDoesNotExist)
from django.core import validators
from django.http import Http404
from django.contrib.gis.db import models
from django.contrib.gis.measure import D
from django.db import IntegrityError, transaction
from django.db.models.signals import post_save, post_delete
from django.utils import timezone
from django.utils.translation import ugettext_lazy as _
from django.contrib.auth.models import (UserManager, AbstractBaseUser,
                                        PermissionsMixin)
from django.template.loader import get_template

from treemap.species.codes import ITREE_REGIONS, get_itree_code
from treemap.audit import Auditable, Role, Dictable, Audit, PendingAuditable
# Import this even though it's not referenced, so Django can find it
from treemap.audit import UserTrackable, FieldPermission  # NOQA
from treemap.util import leaf_models_of_class, to_object_name
from treemap.decorators import classproperty
from treemap.images import save_uploaded_image
from treemap.units import Convertible
from treemap.udf import UDFModel
from treemap.instance import Instance
from treemap.lib.object_caches import invalidate_adjuncts


def _action_format_string_for_location(action):
    """A helper that allows multiple auditable models to return the
    same action format string for a field value that should be displayed
    as a location"""
    lang = {
        Audit.Type.Insert: _('set the location'),
        Audit.Type.Update: _('updated the location'),
        Audit.Type.Delete: _('deleted the location'),
        Audit.Type.PendingApprove: _('approved an edit of the location'),
        Audit.Type.PendingReject: _('rejected an edit of the location')
    }
    return lang[action]


def _action_format_string_for_readonly(action, readonly):
    """A helper that allows multiple auditable models to return the
    the state of a readonly boolean"""
    if readonly:
        value = _("read only")
    else:
        value = _("editable")
    lang = {
        Audit.Type.Insert: _('made the tree %(value)s'),
        Audit.Type.Update: _('made the tree %(value)s'),
        Audit.Type.Delete: _('made the tree %(value)s'),
        Audit.Type.PendingApprove: _('approved making the tree %(value)s'),
        Audit.Type.PendingReject: _('approved making the tree %(value)s')
    }
    return lang[action] % {'value': value}


class StaticPage(models.Model):
    instance = models.ForeignKey(Instance)
    name = models.CharField(max_length=100)
    content = models.TextField()

    DEFAULT_CONTENT = {
        'resources': 'treemap/partials/Resources.html',
        'about': 'treemap/partials/About.html',
        'faq': 'treemap/partials/FAQ.html'
    }

    @staticmethod
    def built_in_names():
        return ['Resources', 'FAQ', 'About', 'Partners']

    @staticmethod
    def get_or_new(instance, page_name, only_create_built_ins=True):
        '''
        If static page exists, return it;
        otherwise construct one (without saving).
        Make sure the returned object's name is cased correctly
        if it matches an existing object name or built-in name.
        '''
        try:
            static_page = StaticPage.objects.get(name__iexact=page_name,
                                                 instance=instance)
        except StaticPage.DoesNotExist:
            built_in_name = StaticPage._get_built_in_name(page_name)
            if built_in_name:
                page_name = built_in_name
            elif only_create_built_ins:
                raise Http404('Static page does not exist')

            if page_name.lower() in StaticPage.DEFAULT_CONTENT:
                template = get_template(
                    StaticPage.DEFAULT_CONTENT[page_name.lower()])
                content = template.render()
            else:
                content = 'There is no content for this page yet.'

            static_page = StaticPage(instance=instance, name=page_name,
                                     content=content)
        return static_page

    @staticmethod
    def _get_built_in_name(page_name):
        page_name_lower = page_name.lower()
        for name in StaticPage.built_in_names():
            if page_name_lower == name.lower():
                return name
        return None

    def __unicode__(self):
        return self.name


class BenefitCurrencyConversion(Dictable, models.Model):
    """
    These conversion factors are used to convert a unit of benefit
    into a currency unit.

    While there is currently a 1-to-1 relationship between a given
    benefit currency conversion and an instance, this provides an
    easy way to note that there is no conversion available (setting
    the FK to None). It also provides a mechanism for naming different
    conversions or working with geography in the future
    """

    """
    Symbol to display ($,£, etc)
    """
    currency_symbol = models.CharField(max_length=5)

    # Energy conversions
    electricity_kwh_to_currency = models.FloatField()
    natural_gas_kbtu_to_currency = models.FloatField()
    # Stormwater conversions
    h20_gal_to_currency = models.FloatField()
    # CO₂ conversions
    co2_lb_to_currency = models.FloatField()
    # Air quality conversions
    o3_lb_to_currency = models.FloatField()
    nox_lb_to_currency = models.FloatField()
    pm10_lb_to_currency = models.FloatField()
    sox_lb_to_currency = models.FloatField()
    voc_lb_to_currency = models.FloatField()

    def clean(self):
        errors = {}

        if len(self.currency_symbol) > 4:
            errors['currency_symbol'] = _(
                'Symbol is too long')

        positive_fields = ['electricity_kwh_to_currency',
                           'natural_gas_kbtu_to_currency',
                           'h20_gal_to_currency',
                           'co2_lb_to_currency',
                           'o3_lb_to_currency',
                           'nox_lb_to_currency',
                           'pm10_lb_to_currency',
                           'sox_lb_to_currency',
                           'voc_lb_to_currency']

        for field in positive_fields:
            value = getattr(self, field)
            try:
                value = float(value or '')
                if value < 0:
                    errors[field] = [_('Values must be not be negative')]
            except ValueError:
                pass

        if errors:
            raise ValidationError(errors)

    def save(self, *args, **kwargs):
        self.full_clean()

        super(BenefitCurrencyConversion, self).save(*args, **kwargs)

    def get_factor_conversions_config(self):
        return {
            'electricity': self.electricity_kwh_to_currency,
            'natural_gas': self.natural_gas_kbtu_to_currency,
            'hydro_interception': self.h20_gal_to_currency,
            'co2_sequestered': self.co2_lb_to_currency,
            'co2_avoided': self.co2_lb_to_currency,
            'co2_storage': self.co2_lb_to_currency,
            'aq_ozone_dep': self.o3_lb_to_currency,
            'aq_nox_dep': self.nox_lb_to_currency,
            'aq_nox_avoided': self.nox_lb_to_currency,
            'aq_pm10_dep': self.pm10_lb_to_currency,
            'aq_sox_dep': self.sox_lb_to_currency,
            'aq_sox_avoided': self.sox_lb_to_currency,
            'aq_voc_avoided': self.voc_lb_to_currency
            # TODO It is unclear if the 'bvoc' factor uses the 'VOC' costs
            # Leaving it alone for now, as it seems better to incorrectly have
            # lower eco-benefit money saved than higher.
        }

    @classmethod
    def get_default_for_instance(cls, instance):
        """
        Returns a new BenefitCurrencyConversion for the instance's (first)
        i-Tree region. The instance must have bounds for this to work.
        """
        regions_covered = instance.itree_regions()

        if len(regions_covered) == 0:
            return None

        region_code = regions_covered[0].code

        return cls.get_default_for_region(region_code)

    @classmethod
    def get_default_for_region(cls, region_code):
        """
        Returns a new BenefitCurrencyConversion for the given i-Tree region
        """
        config = ITREE_REGIONS.get(region_code, {})\
                              .get('currency_conversion')
        if config:
            benefits_conversion = cls()
            benefits_conversion.currency_symbol = '$'
            for field, conversion in config.iteritems():
                setattr(benefits_conversion, field, conversion)
            return benefits_conversion
        else:
            return None


# This is copy and pasted with syntax mods from the source for `AbstractUser`
# from the django source code, which is suboptimal. This was done because you
# can't have your cake and eat it too: inheriting AbstractUser but modifying
# one of the core fields.
#
# This code caused failures in gunicorn but not django runserver or tests:
#
# # dynamically modify User.email to be unique, instead of
# # inheriting and overriding AbstractBaseUser and PermissionMixin
# email_field, __, __, __ = User._meta.get_field_by_name('email')
# email_field._unique = True
#
# TODO: Fix this abstraction, and/or prune out parts of this class that
# are not needed, and merge with the User class.
#
# see the following code sample for the original `AbstractUser` source
# https://raw.github.com/django/django/53c7d66869636a6cf2b8c03c4de01ddff16f9892/django/contrib/auth/models.py  # NOQA
class AbstractUniqueEmailUser(AbstractBaseUser, PermissionsMixin):
    """
    An abstract base class implementing a fully featured User model with
    admin-compliant permissions.

    Username, password and email are required. Other fields are optional.
    """
    username = models.CharField(
        _('username'), max_length=30, unique=True,
        help_text=_(
            'Required. 30 characters or fewer. Letters, numbers and '
            '@/./+/-/_ characters'),
        validators=[
            validators.RegexValidator(
                re.compile('^[\w.@+-]+$'),
                _('Enter a valid username.'), 'invalid')
        ])
    email = models.EmailField(_('email address'), blank=True, unique=True)
    is_staff = models.BooleanField(
        _('staff status'), default=False,
        help_text=_('Designates whether the user can log into this admin '
                    'site.'))
    is_active = models.BooleanField(
        _('active'), default=True,
        help_text=_('Designates whether this user should be treated as '
                    'active. Unselect this instead of deleting accounts.'))
    date_joined = models.DateTimeField(_('date joined'),
                                       default=timezone.now)

    objects = UserManager()

    USERNAME_FIELD = 'username'
    REQUIRED_FIELDS = ['email']

    class Meta:
        verbose_name = _('user')
        verbose_name_plural = _('users')
        abstract = True

    def get_full_name(self):
        """
        Returns the first_name plus the last_name, with a space in between.
        """
        full_name = '%s %s' % (self.get_first_name(), self.get_last_name())
        return full_name.strip()

    def get_short_name(self):
        "Returns the short name for the user."
        return self.get_first_name()

    def email_user(self, subject, message, from_email=None, **kwargs):
        """
        Sends an email to this User.
        """
        send_mail(subject, message, from_email, [self.email], **kwargs)


class User(AbstractUniqueEmailUser, Auditable):
    _system_user = None

    photo = models.ImageField(upload_to='users', null=True, blank=True)
    thumbnail = models.ImageField(upload_to='users', null=True, blank=True)
    first_name = models.CharField(
        _('first name'), max_length=30, default='', blank=True)
    last_name = models.CharField(
        _('last name'), max_length=30, default='', blank=True)
    organization = models.CharField(max_length=255, default='', blank=True)

    make_info_public = models.BooleanField(default=False)
    allow_email_contact = models.BooleanField(default=False)

    def __init__(self, *args, **kwargs):
        super(User, self).__init__(*args, **kwargs)

        self.populate_previous_state()

    @classmethod
    def system_user(clazz):
        if not User._system_user:
            try:
                User._system_user = User.objects.get(
                    pk=settings.SYSTEM_USER_ID)

            except User.DoesNotExist:
                raise User.DoesNotExist('System user does not exist. You may '
                                        'want to run '
                                        '`manage.py create_system_user`')

        return User._system_user

    @property
    def created(self):
        try:
            return Audit.objects.filter(instance=None,
                                        model='User',
                                        model_id=self.pk)\
                                .order_by('created')[0]\
                                .created
        except IndexError:
            # A user has no audit records?
            return None

    @property
    def email_hash(self):
        return hashlib.sha512(self.email).hexdigest()

    def dict(self):
        return {'id': self.pk,
                'username': self.username}

    def get_first_name(self):
        return self.first_name if self.make_info_public else ''

    def get_last_name(self):
        return self.last_name if self.make_info_public else ''

    def get_organization(self):
        return self.organization if self.make_info_public else ''

    def get_instance_user(self, instance):
        try:
            return InstanceUser.objects.get(user=self, instance=instance)
        except InstanceUser.DoesNotExist:
            return None
        except MultipleObjectsReturned:
            msg = ("User '%s' found more than once in instance '%s'"
                   % (self, instance))
            raise IntegrityError(msg)

    def get_effective_instance_user(self, instance):
        if instance is None:
            return None

        instance_user = self.get_instance_user(instance)
        # If the user has no instance user yet, we need to provide a default so
        # that template filters can determine whether that user can perform an
        # action that will make them into an instance user
        if (instance_user is None and
           instance.feature_enabled('auto_add_instance_user')):
            return InstanceUser(user=self,
                                instance=instance,
                                role=instance.default_role)
        else:
            return instance_user

    def get_role(self, instance):
        iuser = self.get_instance_user(instance)
        role = iuser.role if iuser else instance.default_role
        return role

    def get_reputation(self, instance):
        iuser = self.get_instance_user(instance)
        reputation = iuser.reputation if iuser else 0
        return reputation

    def clean(self):
        super(User, self).clean()

        if re.search('\\s', self.username):
            raise ValidationError(_('Cannot have spaces in a username'))

    def save_with_user(self, user, *args, **kwargs):
        self.full_clean()
        self.email = self.email.lower()
        super(User, self).save_with_user(user, *args, **kwargs)

    def save(self, *args, **kwargs):
        system_user = User.system_user()
        self.save_with_user(system_user, *args, **kwargs)


class Species(PendingAuditable, models.Model):
    """
    http://plants.usda.gov/adv_search.html
    """

    DEFAULT_MAX_DIAMETER = 200
    DEFAULT_MAX_HEIGHT = 800

    # Base required info
    instance = models.ForeignKey(Instance)
    # ``otm_code`` is the key used to link this instance
    # species row to a cannonical species. An otm_code
    # is usually the USDA code, but this is not guaranteed.
    otm_code = models.CharField(max_length=255)
    common_name = models.CharField(max_length=255, verbose_name='Common Name')
    genus = models.CharField(max_length=255, verbose_name='Genus')
    species = models.CharField(max_length=255, blank=True,
                               verbose_name='Species')
    cultivar = models.CharField(max_length=255, blank=True,
                                verbose_name='Cultivar')
    other_part_of_name = models.CharField(max_length=255, blank=True,
                                          verbose_name='Other Part of Name')

    # From original OTM (some renamed) ###
    is_native = models.NullBooleanField(verbose_name='Native to Region')
    flowering_period = models.CharField(max_length=255, blank=True,
                                        verbose_name='Flowering Period')
    fruit_or_nut_period = models.CharField(max_length=255, blank=True,
                                           verbose_name='Fruit or Nut Period')
    fall_conspicuous = models.NullBooleanField(verbose_name='Fall Conspicuous')
    flower_conspicuous = models.NullBooleanField(
        verbose_name='Flower Conspicuous')
    palatable_human = models.NullBooleanField(verbose_name='Edible')
    has_wildlife_value = models.NullBooleanField(
        verbose_name='Has Wildlife Value')
    fact_sheet_url = models.URLField(max_length=255, blank=True,
                                     verbose_name='Fact Sheet URL')
    plant_guide_url = models.URLField(max_length=255, blank=True,
                                      verbose_name='Plant Guide URL')

    # Used for validation
    max_diameter = models.IntegerField(default=DEFAULT_MAX_DIAMETER,
                                       verbose_name='Max Diameter')
    max_height = models.IntegerField(default=DEFAULT_MAX_HEIGHT,
                                     verbose_name='Max Height')

    # Included for the sake of cache busting
    updated_at = models.DateTimeField(  # TODO: remove null=True
        null=True, auto_now=True, editable=False, db_index=True)

    objects = models.GeoManager()

    def __init__(self, *args, **kwargs):
        super(Species, self).__init__(*args, **kwargs)
        self.populate_previous_state()

    @property
    def display_name(self):
        return "%s [%s]" % (self.common_name, self.scientific_name)

    @classmethod
    def get_scientific_name(clz, genus, species, cultivar, other_part_of_name):
        name = genus
        if species:
            name += " " + species
        if other_part_of_name:
            name += " " + other_part_of_name
        if cultivar:
            name += " '%s'" % cultivar
        return name

    @property
    def scientific_name(self):
        return Species.get_scientific_name(
            self.genus, self.species, self.cultivar, self.other_part_of_name)

    def dict(self):
        props = self.as_dict()
        props['scientific_name'] = self.scientific_name

        return props

    @classmethod
    def get_by_code(cls, instance, otm_code, region_code):
        """
        Get a Species with the specified otm_code in the specified instance. If
        a matching Species does not exists, attempt to find and
        ITreeCodeOverride that has a itree_code matching the specified otm_code
        in the specified region.
        """
        species = Species.objects.filter(instance=instance, otm_code=otm_code)
        if species.exists():
            return species[0]
        else:
            species_ids = \
                Species.objects.filter(instance=instance).values('pk')
            region = ITreeRegion.objects.get(code=region_code)
            itree_code = get_itree_code(region_code, otm_code)
            overrides = ITreeCodeOverride.objects.filter(
                itree_code=itree_code,
                region=region,
                instance_species_id__in=species_ids)
            if overrides.exists():
                return overrides[0].instance_species
            else:
                return None

    def get_itree_code(self, region_code=None):
        if not region_code:
            regions = self.instance.itree_regions()
            if len(regions) == 1:
                region_code = regions[0].code
            else:
                return None
        override = ITreeCodeOverride.objects.filter(
            instance_species=self,
            region=ITreeRegion.objects.get(code=region_code),
            )
        if override.exists():
            return override[0].itree_code
        else:
            return get_itree_code(region_code, self.otm_code)

    def __unicode__(self):
        return self.display_name

    class Meta:
        verbose_name = "Species"
        verbose_name_plural = "Species"
        unique_together = ('instance', 'common_name', 'genus', 'species',
                           'cultivar', 'other_part_of_name',)


class InstanceUser(Auditable, models.Model):
    instance = models.ForeignKey(Instance)
    user = models.ForeignKey(User)
    role = models.ForeignKey(Role)
    reputation = models.IntegerField(default=0)
    admin = models.BooleanField(default=False)
    last_seen = models.DateField(null=True, blank=True)

    def __init__(self, *args, **kwargs):
        super(InstanceUser, self).__init__(*args, **kwargs)
        self._do_not_track |= self.do_not_track

        self.populate_previous_state()

    class Meta:
        unique_together = ('instance', 'user',)

    def save_with_user(self, user, *args, **kwargs):
        self.full_clean()
        super(InstanceUser, self).save_with_user(user, *args, **kwargs)

    def save(self, *args, **kwargs):
        system_user = User.system_user()
        self.save_with_user(system_user, *args, **kwargs)

    @classproperty
    def do_not_track(cls):
        return Auditable.do_not_track | {'last_seen'}

    def __unicode__(self):
        # protect against not being logged in
        username = ''
        if getattr(self, 'user', None) is not None:
            username = self.user.get_username() + '/'
        if not username and not self.instance.name:
            return ''
        return '%s %s' % (username, self.instance.name)

post_save.connect(invalidate_adjuncts, sender=InstanceUser)
post_delete.connect(invalidate_adjuncts, sender=InstanceUser)


# UDFModel overrides implementations of methods in
# authorizable and auditable, thus needs to be inherited
# before PendingAuditable.
class MapFeature(Convertible, UDFModel, PendingAuditable):
    "Superclass for map feature subclasses like Plot, RainBarrel, etc."
    instance = models.ForeignKey(Instance)
    geom = models.PointField(srid=3857, db_column='the_geom_webmercator')

    address_street = models.CharField(max_length=255, blank=True, null=True,
                                      verbose_name=_("Address"))
    address_city = models.CharField(max_length=255, blank=True, null=True,
                                    verbose_name=_("City"))
    address_zip = models.CharField(max_length=30, blank=True, null=True,
                                   verbose_name=_("Postal Code"))

    readonly = models.BooleanField(default=False)

    # Although this can be retrieved with a MAX() query on the audit
    # table, we store a "cached" value here to keep filtering easy and
    # efficient.
    updated_at = models.DateTimeField(default=timezone.now,
                                      verbose_name=_("Last Updated"))
    updated_by = models.ForeignKey(User, null=True, blank=True,
                                   verbose_name=_("Last Updated By"))

    objects = models.GeoManager()

    # subclass responsibilities
    area_field_name = None
    is_editable = None

    # When querying MapFeatures (as opposed to querying a subclass like Plot),
    # we get a heterogenous collection (some Plots, some RainBarrels, etc.).
    # The feature_type attribute tells us the type of each object.

    feature_type = models.CharField(max_length=255)

    hide_at_zoom = models.IntegerField(
        null=True, blank=True, default=None, db_index=True)

    users_can_delete_own_creations = True

    @classproperty
    def always_writable(cls):
        # `hide_at_zoom` and `geom` never need to be checked.
        # If we ever implement the ability to lock down a model instance,
        # `readonly` should be removed from this list.
        return PendingAuditable.always_writable | {
            'hide_at_zoom', 'geom', 'readonly'}

    def __init__(self, *args, **kwargs):
        super(MapFeature, self).__init__(*args, **kwargs)
        if self.feature_type == '':
            self.feature_type = self.map_feature_type
        self._do_not_track |= self.do_not_track

        self.populate_previous_state()

    @classproperty
    def do_not_track(cls):
        return PendingAuditable.do_not_track | UDFModel.do_not_track | {
            'feature_type', 'mapfeature_ptr', 'hide_at_zoom'}

    @property
    def _is_generic(self):
        return self.__class__.__name__ == 'MapFeature'

    @classproperty
    def geom_field_name(cls):
        return "%s.geom" % to_object_name(cls.map_feature_type)

    @property
    def latlon(self):
        latlon = Point(self.geom.x, self.geom.y, srid=3857)
        latlon.transform(4326)
        return latlon

    @property
    def is_plot(self):
        return getattr(self, 'feature_type', None) == 'Plot'

    def update_updated_fields(self, user):
        """Changing a child object of a map feature (tree, photo,
        etc.) demands that we update the updated_at field on the
        parent map_feature, however there is likely code throughout
        the application that saves updates to a child object without
        calling save on the parent MapFeature. This method intended to
        by called in the save method of those child objects."""
        self.updated_at = timezone.now()
        self.updated_by = user
        MapFeature.objects.filter(pk=self.pk).update(
            updated_at=self.updated_at, updated_by=user)

    def save_with_user(self, user, *args, **kwargs):
        self.full_clean_with_user(user)

        if self._is_generic:
            raise Exception(
                'Never save a MapFeature -- only save a MapFeature subclass')

        self.updated_at = timezone.now()
        self.updated_by = user
        super(MapFeature, self).save_with_user(user, *args, **kwargs)

    def clean(self):
        super(MapFeature, self).clean()

        if self.geom is None:
            raise ValidationError({
                "geom": [_("Feature location is not specified")]})
        if not self.instance.bounds.geom.contains(self.geom):
            raise ValidationError({
                "geom": [
                    _(
                        "%(model)s must be created inside the map boundaries")
                    % {'model': self.terminology(self.instance)['plural']}]
            })

    def delete_with_user(self, user, *args, **kwargs):
        self.instance.update_revs('geo_rev', 'eco_rev', 'universal_rev')
        super(MapFeature, self).delete_with_user(user, *args, **kwargs)

    def photos(self):
        return self.mapfeaturephoto_set.order_by('-created_at')

    def add_photo(self, image, user):
        photo = MapFeaturePhoto(map_feature=self, instance=self.instance)
        photo.set_image(image)
        photo.save_with_user(user)
        return photo

    @classproperty
    def map_feature_type(cls):
        # Map feature type defaults to subclass name (e.g. 'Plot').
        # Subclasses can override it if they want something different.
        # (But note that the value gets stored in the database, so should not
        # be changed for a subclass once objects have been saved.)
        return cls.__name__

    @classmethod
    def subclass_dict(cls):
        return {C.map_feature_type: C
                for C in leaf_models_of_class(MapFeature)}

    @classmethod
    def has_subclass(cls, type):
        return type in cls.subclass_dict()

    @classmethod
    def get_subclass(cls, type):
        try:
            return cls.subclass_dict()[type]
        except KeyError as e:
            raise ValidationError('Map feature type %s not found' % e)

    @classmethod
    def get_config(cls, instance):
        """
        Get configuration properties for this map feature type on the
        specified instance.

        Note that the map feature config is assumed to be flat.
        """
        config = copy(getattr(cls, 'default_config', {}))
        overrides = instance.map_feature_config.get(cls.__name__, {})
        config.update(overrides)
        return config

    @classmethod
    def set_config_property(cls, instance, key, value, save=True):
        """
        Set a configuration property for this map feature type on the
        specified instance.
        """
        config = instance.map_feature_config
        class_name = cls.__name__
        if class_name not in config:
            config[class_name] = {}
        config[class_name][key] = value
        instance.map_feature_config = config
        if save:
            instance.save()

    @property
    def address_full(self):
        components = []
        if self.address_street:
            components.append(self.address_street)
        if self.address_city:
            components.append(self.address_city)
        if self.address_zip:
            components.append(self.address_zip)
        return ', '.join(components)

    @classmethod
    def action_format_string_for_audit(clz, audit):
        if audit.field in set(['geom', 'readonly']):
            if audit.field == 'geom':
                return _action_format_string_for_location(audit.action)
            else:  # field == 'readonly'
                return _action_format_string_for_readonly(
                    audit.action,
                    audit.clean_current_value)
        else:
            return super(MapFeature, clz).action_format_string_for_audit(audit)

    @property
    def hash(self):
        string_to_hash = super(MapFeature, self).hash

        if self.is_plot:
            # The hash for a plot includes the hash for its trees
            tree_hashes = [t.hash for t in self.plot.tree_set.all()]
            string_to_hash += "," + ",".join(tree_hashes)

        # Need to include nearby features in the hash, as they are in the
        # detail sidebar & popup.
        for feature in self.nearby_map_features():
            string_to_hash += "," + str(feature.pk)

        return hashlib.md5(string_to_hash).hexdigest()

    def title(self):
        # Cast allows the map feature subclass to handle generating
        # the display name
        feature = self.cast_to_subtype()

        if feature.is_plot:
            tree = feature.current_tree()
            if tree:
                if tree.species:
                    title = tree.species.common_name
                else:
                    title = _("Missing Species")
            else:
                title = _("Empty Planting Site")
        else:
            title = feature.display_name(self.instance)

        return title

    def contained_plots(self):
        if self.area_field_name is not None:
            plots = Plot.objects \
                .filter(instance=self.instance) \
                .filter(geom__within=getattr(self, self.area_field_name)) \
                .prefetch_related('tree_set', 'tree_set__species')

            def key_sort(plot):
                tree = plot.current_tree()
                if tree is None:
                    return (0, None)
                if tree.species is None:
                    return (1, None)
                return (2, tree.species.common_name)

            return sorted(plots, key=key_sort)

        return None

    def cast_to_subtype(self):
        """
        Return the concrete subclass instance. For example, if self is
        a MapFeature with subtype Plot, return self.plot
        """
        if type(self) is not MapFeature:
            # This shouldn't really ever happen, but there's no point trying to
            # cast a subclass to itself
            return self

        ft = self.feature_type
        if hasattr(self, ft.lower()):
            return getattr(self, ft.lower())
        else:
            return getattr(self.polygonalmapfeature, ft.lower())

    def safe_get_current_tree(self):
        if hasattr(self, 'current_tree'):
            return self.current_tree()
        else:
            return None

    def nearby_map_features(self, distance_in_meters=None):
        if distance_in_meters is None:
            distance_in_meters = settings.NEARBY_TREE_DISTANCE

        distance_filter = MapFeature.objects.filter(
            geom__distance_lte=(self.geom, D(m=distance_in_meters)))

        return distance_filter\
            .filter(instance=self.instance)\
            .exclude(pk=self.pk)

    def __unicode__(self):
        geom = getattr(self, 'geom', None)
        x = geom and geom.x or '?'
        y = geom and geom.y or '?'

        address = getattr(self, 'address_street', "Address Unknown")
        feature_type = getattr(self, 'feature_type', "Type Unknown")
        if not feature_type and not address and not x and not y:
            return ''
        text = "%s (%s, %s) %s" % (feature_type, x, y, address)
        return text

    @classproperty
    def _terminology(cls):
        return {'singular': cls.__name__}

    @classproperty
    def benefits(cls):
        from treemap.ecobenefits import CountOnlyBenefitCalculator
        return CountOnlyBenefitCalculator(cls)

    @property
    def itree_region(self):
        regions = self.instance.itree_regions(geometry__contains=self.geom)
        if regions:
            return regions[0]
        else:
            return ITreeRegionInMemory(None)


class ValidationMixin(object):
    def validate_positive_nullable_float_field(
            self, field_name, max_value=None, zero_ok=False):

        if getattr(self, field_name) is not None:
            pretty_field_name = field_name.replace('_', ' ')

            def error(message):
                return ValidationError({field_name: [
                    message % {'field_name': pretty_field_name}]})

            try:
                # The value could be a string at this point so we
                # cast to make sure we are comparing two numeric values
                new_value = float(getattr(self, field_name))
            except ValueError:
                raise error(_('The %(field_name)s must be a decimal number'))

            if zero_ok:
                if new_value < 0:
                    raise error(_(
                        'The %(field_name)s must be zero or greater'))
            else:
                if new_value <= 0:
                    raise error(_(
                        'The %(field_name)s must be greater than zero'))

            if max_value is not None:
                if new_value > max_value:
                    raise error(_('The %(field_name)s is too large'))


# TODO:
# Exclusion Zones
# Proximity validation
# authorizable and auditable, thus needs to be inherited first
class Plot(MapFeature, ValidationMixin):
    width = models.FloatField(null=True, blank=True,
                              verbose_name=_("Planting Site Width"))
    length = models.FloatField(null=True, blank=True,
                               verbose_name=_("Planting Site Length"))

    owner_orig_id = models.CharField(max_length=255, null=True, blank=True,
                                     verbose_name=_("Custom ID"))

    objects = models.GeoManager()
    is_editable = True

    _terminology = {'singular': _('Planting Site'),
                    'plural': _('Planting Sites')}

    search_settings = {
        'owner_orig_id': {'search_type': 'IS'}
    }

    udf_settings = {
        'Stewardship': {
            'iscollection': True,
            'range_field_key': 'Date',
            'action_field_key': 'Action',
            'action_verb': _('that have been'),
            'defaults': [
                {'name': 'Action',
                 'choices': ['Enlarged',
                             'Changed to Include a Guard',
                             'Changed to Remove a Guard',
                             'Filled with Herbaceous Plantings'],
                 'type': 'choice'},
                {'type': 'date',
                 'name': 'Date'}],
        },
        'Alerts': {
            'iscollection': True,
            'warning_message': _(
                "Marking a planting site with an alert does not serve as a "
                "way to report problems with that site. If you have any "
                "emergency concerns, please contact your city directly."),
            'range_field_key': 'Date Noticed',
            'action_field_key': 'Action Needed',
            'action_verb': _('with open alerts for'),
        }
    }

    @classproperty
    def benefits(cls):
        from treemap.ecobenefits import TreeBenefitsCalculator
        return TreeBenefitsCalculator()

    def nearby_plots(self, distance_in_meters=None):
        return self.nearby_map_features(distance_in_meters)\
            .filter(feature_type='Plot')

    def get_tree_history(self):
        """
        Get a list of all tree ids that were ever assigned
        to this plot
        """
        return Audit.objects.filter(instance=self.instance)\
                            .filter(model='Tree')\
                            .filter(field='plot')\
                            .filter(current_value=self.pk)\
                            .order_by('-model_id', '-updated')\
                            .distinct('model_id')\
                            .values_list('model_id', flat=True)

    def current_tree(self):
        """
        This is a compatibility method that is used by the API to
        select the 'current tree'. Right now OTM only supports one
        tree per plot, so this method returns the 'first' tree
        """
        trees = list(self.tree_set.all())
        if trees:
            return trees[0]
        else:
            return None

    def save_with_user(self, user, *args, **kwargs):
        self.full_clean_with_user(user)

        # These validations must be done after the field values have
        # been converted to database units but `convert_to_database_units`
        # calls `clean`, so these validations cannot be part of `clean`.
        self.validate_positive_nullable_float_field('width')
        self.validate_positive_nullable_float_field('length')

        super(Plot, self).save_with_user(user, *args, **kwargs)

    def delete_with_user(self, user, cascade=False, *args, **kwargs):
        if self.current_tree() and cascade is False:
            raise ValidationError(_(
                "Cannot delete plot with existing trees."))
        super(Plot, self).delete_with_user(user, *args, **kwargs)


# UDFModel overrides implementations of methods in
# authorizable and auditable, thus needs to be inherited
# before PendingAuditable.
class Tree(Convertible, UDFModel, PendingAuditable, ValidationMixin):
    """
    Represents a single tree, belonging to an instance
    """
    instance = models.ForeignKey(Instance)

    plot = models.ForeignKey(Plot)
    species = models.ForeignKey(Species, null=True, blank=True,
                                verbose_name=_("Species"))

    readonly = models.BooleanField(default=False)
    diameter = models.FloatField(null=True, blank=True,
                                 verbose_name=_("Tree Diameter"))
    height = models.FloatField(null=True, blank=True,
                               verbose_name=_("Tree Height"))
    canopy_height = models.FloatField(null=True, blank=True,
                                      verbose_name=_("Canopy Height"))
    date_planted = models.DateField(null=True, blank=True,
                                    verbose_name=_("Date Planted"))
    date_removed = models.DateField(null=True, blank=True,
                                    verbose_name=_("Date Removed"))

    users_can_delete_own_creations = True

    objects = models.GeoManager()

    _stewardship_choices = ['Watered',
                            'Pruned',
                            'Mulched, Had Compost Added, or Soil Amended',
                            'Cleared of Trash or Debris']

    udf_settings = {
        'Stewardship': {
            'iscollection': True,
            'range_field_key': 'Date',
            'action_field_key': 'Action',
            'action_verb': 'that have been',
            'defaults': [
                {'name': 'Action',
                 'choices': _stewardship_choices,
                 'type': 'choice'},
                {'type': 'date',
                 'name': 'Date'}],
        },
        'Alerts': {
            'iscollection': True,
            'warning_message': _(
                "Marking a tree with an alert does not serve as a way to "
                "report problems with a tree. If you have any emergency "
                "tree concerns, please contact your city directly."),
            'range_field_key': 'Date Noticed',
            'action_field_key': 'Action Needed',
            'action_verb': _('with open alerts for'),
        }
    }

    @classproperty
    def always_writable(cls):
        # `plot` never needs to be checked.
        # If we ever implement the ability to lock down a model instance,
        # `readonly` should be removed from this list.
        return PendingAuditable.always_writable | {
            'plot', 'readonly'}

    _terminology = {'singular': _('Tree'), 'plural': _('Trees')}

    def __unicode__(self):
        diameter_str = getattr(self, 'diameter', '')
        species_str = getattr(self, 'species', '')
        if not diameter_str and not species_str:
            return ''
        diameter_chunk = "Diameter: %s" % diameter_str
        species_chunk = "Species: %s" % species_str
        return "%s, %s - " % (diameter_chunk, species_chunk)

    def __init__(self, *args, **kwargs):
        super(Tree, self).__init__(*args, **kwargs)
        self.populate_previous_state()

    def dict(self):
        props = self.as_dict()
        props['species'] = self.species

        return props

    def photos(self):
        return self.treephoto_set.order_by('-created_at')

    @property
    def itree_code(self):
        return self.species.get_itree_code(self.plot.itree_region.code)

    ##########################
    # tree validation
    ##########################

    def validate_diameter(self):
        if self.species:
            max_value = self.species.max_diameter
        else:
            max_value = Species.DEFAULT_MAX_DIAMETER
        self.validate_positive_nullable_float_field('diameter', max_value)

    def validate_height(self):
        if self.species:
            max_value = self.species.max_height
        else:
            max_value = Species.DEFAULT_MAX_HEIGHT
        self.validate_positive_nullable_float_field('height', max_value)

    def validate_canopy_height(self):
        self.validate_positive_nullable_float_field('canopy_height')

    def clean(self):
        super(Tree, self).clean()
        if self.plot and self.plot.instance != self.instance:
            raise ValidationError('Cannot save to a plot in another instance')

    def save_with_user(self, user, *args, **kwargs):
        self.full_clean_with_user(user)

        # These validations must be done after the field values have
        # been converted to database units but `convert_to_database_units`
        # calls `clean`, so these validations cannot be part of `clean`.
        self.validate_diameter()
        self.validate_height()
        self.validate_canopy_height()

        self.plot.update_updated_fields(user)
        super(Tree, self).save_with_user(user, *args, **kwargs)

    @property
    def hash(self):
        string_to_hash = super(Tree, self).hash

        # We need to include tree photos in this hash as well
        photos = [str(photo.pk) for photo in self.treephoto_set.all()]
        string_to_hash += ":" + ",".join(photos)

        return hashlib.md5(string_to_hash).hexdigest()

    def add_photo(self, image, user):
        tp = TreePhoto(tree=self, instance=self.instance)
        tp.set_image(image)
        tp.save_with_user(user)
        return tp

    @classmethod
    def action_format_string_for_audit(clz, audit):
        if audit.field in set(['plot', 'readonly']):
            if audit.field == 'plot':
                return _action_format_string_for_location(audit.action)
            else:  # audit.field == 'readonly'
                return _action_format_string_for_readonly(
                    audit.action, audit.clean_current_value)
        else:
            return super(Tree, clz).action_format_string_for_audit(audit)

    @transaction.atomic
    def delete_with_user(self, user, *args, **kwargs):
        photos = self.photos()
        for photo in photos:
            photo.delete_with_user(user)
        self.plot.update_updated_fields(user)
        self.instance.update_universal_rev()
        super(Tree, self).delete_with_user(user, *args, **kwargs)


class Favorite(models.Model):
    user = models.ForeignKey(User)
    map_feature = models.ForeignKey(MapFeature)
    created = models.DateTimeField(auto_now_add=True)

    class Meta:
        unique_together = ('user', 'map_feature',)


class MapFeaturePhoto(models.Model, PendingAuditable, Convertible):
    map_feature = models.ForeignKey(MapFeature)

    image = models.ImageField(
        upload_to='trees/%Y/%m/%d', editable=False)
    thumbnail = models.ImageField(
        upload_to='trees_thumbs/%Y/%m/%d', editable=False)

    created_at = models.DateTimeField(auto_now_add=True)
    instance = models.ForeignKey(Instance)

    users_can_delete_own_creations = True
    _terminology = {'singular': _('Photo'), 'plural': _('Photos')}

    def __init__(self, *args, **kwargs):
        super(MapFeaturePhoto, self).__init__(*args, **kwargs)
        self._do_not_track |= self.do_not_track
        self.populate_previous_state()

    @classproperty
    def do_not_track(cls):
        return PendingAuditable.do_not_track | {
            'created_at', 'mapfeaturephoto_ptr'}

    @classproperty
    def always_writable(cls):
        return PendingAuditable.always_writable | {
            f.name for f in MapFeaturePhoto._meta.fields
            if f.name not in MapFeaturePhoto.do_not_track}

    def _get_db_prep_for_image(self, field):
        """
        Images are stored in various ways based on the storage backend
        but they all get serialized to a text field. For auditing, we
        store this value
        """
        thing = getattr(self, field)

        if thing is None:
            return None

        field = MapFeaturePhoto._meta.get_field(field)

        saved_rep = field.pre_save(self, thing)
        return str(saved_rep)

    def as_dict(self):
        data = super(MapFeaturePhoto, self).as_dict()

        data['image'] = self._get_db_prep_for_image('image')
        data['thumbnail'] = self._get_db_prep_for_image('thumbnail')

        return data

    @property
    def image_prefix(self):
        return str(self.map_feature.pk)

    def set_image(self, image_data, degrees_to_rotate=None):
        self.image, self.thumbnail = save_uploaded_image(
            image_data, self.image_prefix, thumb_size=(256, 256),
            degrees_to_rotate=degrees_to_rotate)

    def save_with_user(self, user, *args, **kwargs):
        if not self.thumbnail.name:
            raise Exception('You need to call set_image instead')
        if (hasattr(self, 'map_feature') and
           self.map_feature.instance != self.instance):
            raise ValidationError(
                'Cannot save to a map feature in another instance')

        # The auto_now_add is acting up... set it here if we're new
        if self.pk is None:
            self.created_at = timezone.now()

        self.map_feature.update_updated_fields(user)
        super(MapFeaturePhoto, self).save_with_user(user, *args, **kwargs)

    def delete_with_user(self, user, *args, **kwargs):
        thumb = self.thumbnail
        image = self.image

        self.map_feature.update_updated_fields(user)
        super(MapFeaturePhoto, self).delete_with_user(user, *args, **kwargs)

        thumb.delete(False)
        image.delete(False)

    def user_can_create(self, user):
        return self._user_can_do(user, 'add')

    def user_can_delete(self, user):
        """
        A user can delete a photo if their role has the right permission
        or if they created the photo.
        """
        return self._user_can_do(user, 'delete') or self.was_created_by(user)

    def _user_can_do(self, user, action):
        role = user.get_role(self.get_instance())
        Clz = self.map_feature.__class__
        if callable(getattr(self.map_feature, 'cast_to_subtype', None)):
            Clz = self.map_feature.cast_to_subtype().__class__
        codename = Role.permission_codename(Clz, action, photo=True)
        return role.has_permission(codename, Model=MapFeaturePhoto)


class TreePhoto(MapFeaturePhoto):
    tree = models.ForeignKey(Tree)

    @classproperty
    def always_writable(cls):
        return MapFeaturePhoto.always_writable | {'tree'}

    # TreePhoto needs the version user_can_create and user_can_delete
    # defined in Authorizable, which is a base class for PendingAuditable,
    # which is one of the base classes for MapFeaturePhoto.
    #
    # MapFeaturePhoto, used as a leaf class, overrides these methods
    # in an incompatible way.
    #
    # So skip over the MapFeaturePhoto version by calling
    # MapFeaturePhoto's superclass.

    def user_can_create(self, user):
        return super(MapFeaturePhoto, self).user_can_create(user)

    def user_can_delete(self, user):
        return super(MapFeaturePhoto, self).user_can_delete(user)

    def save_with_user(self, *args, **kwargs):
        def is_attr_set(attr):
            try:
                return bool(getattr(self, attr))
            except ObjectDoesNotExist:
                return False

        if is_attr_set('tree') and self.tree.instance != self.instance:
            raise ValidationError('Cannot save to a tree in another instance')

        if is_attr_set('map_feature'):
            if not self.map_feature.is_plot:
                raise ValidationError('Cannot save to a tree without a plot')

            elif self.map_feature.current_tree() != self.tree:
                raise ValidationError(
                    'Cannot save to a tree with the wrong plot')
        elif is_attr_set('tree'):
            self.map_feature = self.tree.plot

        super(TreePhoto, self).save_with_user(*args, **kwargs)

    @property
    def image_prefix(self):
        return "%s-%s" % (self.tree.plot.pk, self.tree.pk)

    def as_dict(self):
        data = super(TreePhoto, self).as_dict()

        if hasattr(self, 'tree'):
            data['tree'] = self.tree.pk

        return data


class BoundaryManager(models.GeoManager):
    """
    By default, exclude anonymous boundaries from queries.
    """
    def get_queryset(self):
        return super(BoundaryManager, self).get_queryset().exclude(
            name='', category='', searchable=False)


class Boundary(models.Model):
    """
    A plot can belong to many different boundary zones. Boundary zones are
    always sorted by 'sort_order' before displaying. An example output
    for a given tree could be:
    { name } ({category}, {sort order})
    +- United States (Country, 0)
     +- Pennsylvania (State, 1)
      +- Philadelphia (County, 2)
       +- Philadelphia (City, 3)
        +- Callowhill (Neighborhood, 4)
         +- 19107 (Zip Code, 5)
    """
    geom = models.MultiPolygonField(srid=3857,
                                    db_column='the_geom_webmercator')

    name = models.CharField(max_length=255)
    category = models.CharField(max_length=255)
    sort_order = models.IntegerField()

    # Included for the sake of cache busting
    updated_at = models.DateTimeField(auto_now=True, editable=False,
                                      db_index=True)

    canopy_percent = models.FloatField(null=True)
    searchable = models.BooleanField(default=True)

    objects = BoundaryManager()
    # Allows access to anonymous boundaries
    all_objects = models.GeoManager()

    def __unicode__(self):
        return self.name

    @classmethod
    def anonymous(cls, polygon=None):
        """
        Given a polygon, create an anonymous boundary and return it.
        """
        if polygon is None:
            raise ValidationError(_('Cannot create an anonymous boundary '
                                    'without geometry'))
        b = Boundary()
        b.name = ''
        b.category = ''
        b.sort_order = 1
        b.searchable = False
        b.geom = MultiPolygon(polygon)
        return b


class ITreeRegionAbstract(object):
    def __unicode__(self):
        "printed representation, used in templates"
        return "%s (%s)" % (self.code,
                            ITREE_REGIONS.get(self.code, {}).get('name'))


class ITreeRegionInMemory(ITreeRegionAbstract):
    """
    class for in-memory itree region objects

    since we store an itree default code as a charfield and not a
    foreign key on instance, it is helpful to be able to inflate it
    into an ITreeRegion-like object and use it with the same interface
    as objects that come out of the database.
    """
    def __init__(self, code):
        self.code = code


class ITreeRegion(ITreeRegionAbstract, models.Model):
    code = models.CharField(max_length=40, unique=True)
    geometry = models.MultiPolygonField(srid=3857)

    objects = models.GeoManager()


class ITreeCodeOverride(models.Model, Auditable):
    instance_species = models.ForeignKey(Species)
    region = models.ForeignKey(ITreeRegion)
    itree_code = models.CharField(max_length=100)

    class Meta:
        unique_together = ('instance_species', 'region',)

    def __init__(self, *args, **kwargs):
        super(ITreeCodeOverride, self).__init__(*args, **kwargs)
        self.populate_previous_state()


<<<<<<< HEAD
class MapFeaturePhotoLabel(models.Model):
    """
    Provide a tag for a photo
    """
    map_feature_photo = models.ForeignKey(MapFeaturePhoto)
    name = models.CharField(max_length=40)

    class Meta:
        unique_together = ('map_feature_photo', 'name')
=======
class INaturalistObservation(models.Model):
    # this is the observation_id from iNaturalist
    observation_id = models.IntegerField()
    map_feature = models.ForeignKey(MapFeature)
    tree = models.ForeignKey(Tree)


class INaturalistPhoto(models.Model):
    tree_photo = models.ForeignKey(TreePhoto)
    observation = models.ForeignKey(INaturalistObservation)
    inaturalist_photo_id = models.IntegerField()
>>>>>>> 2496da7a
<|MERGE_RESOLUTION|>--- conflicted
+++ resolved
@@ -1508,7 +1508,6 @@
         self.populate_previous_state()
 
 
-<<<<<<< HEAD
 class MapFeaturePhotoLabel(models.Model):
     """
     Provide a tag for a photo
@@ -1518,16 +1517,22 @@
 
     class Meta:
         unique_together = ('map_feature_photo', 'name')
-=======
+
+
 class INaturalistObservation(models.Model):
     # this is the observation_id from iNaturalist
     observation_id = models.IntegerField()
+
     map_feature = models.ForeignKey(MapFeature)
     tree = models.ForeignKey(Tree)
+
+    is_identified = models.BooleanField(default=False)
+    submitted_at = models.DateTimeField(default=timezone.now)
+    identified_at = models.DateTimeField(null=True)
 
 
 class INaturalistPhoto(models.Model):
     tree_photo = models.ForeignKey(TreePhoto)
     observation = models.ForeignKey(INaturalistObservation)
     inaturalist_photo_id = models.IntegerField()
->>>>>>> 2496da7a
+
