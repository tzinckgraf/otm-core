# -*- coding: utf-8 -*-
from __future__ import print_function
from __future__ import unicode_literals
from __future__ import division

import datetime
import json
import hashlib
import re
import requests
from functools import wraps

from django.http import HttpResponse, HttpResponseRedirect
from django.shortcuts import get_object_or_404, render
from django.core.exceptions import ValidationError
from django.conf import settings
from django.db import transaction
from django.contrib.gis.geos import Point, MultiPolygon, Polygon
from django.contrib.gis.db.models import GeometryField
from django.utils.translation import ugettext as _

from opentreemap.util import dotted_split
from treemap.lib.hide_at_zoom import (update_hide_at_zoom_after_move,
                                      update_hide_at_zoom_after_delete)

from treemap.units import Convertible
from treemap.models import (Tree, Species, MapFeature,
                            MapFeaturePhoto, TreePhoto, Favorite,
<<<<<<< HEAD
                            MapFeaturePhotoLabel)
=======
                            INaturalistPhoto, INaturalistObservation)
>>>>>>> 2496da7a
from treemap.util import (package_field_errors, to_object_name)

from treemap.images import get_image_from_request
from treemap.lib.photo import context_dict_for_photo
from treemap.lib.object_caches import udf_defs
from treemap.lib.map_feature import (get_map_feature_or_404,
                                     raise_non_instance_404,
                                     context_dict_for_plot,
                                     context_dict_for_resource)
from treemap.views.misc import add_map_info_to_context


def _request_to_update_map_feature(request, feature):
    request_dict = json.loads(request.body)
    feature, tree = update_map_feature(request_dict, request.user, feature)

    ctx_fn = (context_dict_for_plot if feature.is_plot
              else context_dict_for_resource)

    return {
        'ok': True,
        'geoRevHash': feature.instance.geo_rev_hash,
        'universalRevHash': feature.instance.universal_rev_hash,
        'featureId': feature.id,
        'treeId': tree.id if tree else None,
        'feature': ctx_fn(request, feature),
        'enabled': feature.instance.feature_enabled('add_plot'),
    }


def _add_map_feature_photo_helper(request, instance, feature_id):
    feature = get_map_feature_or_404(feature_id, instance)
    data = get_image_from_request(request)
    photo = feature.add_photo(data, request.user)
    # We must update a rev so that missing photo searches are up to date
    instance.update_universal_rev()
    return photo


def get_photo_context_and_errors(fn):
    @wraps(fn)
    def wrapper(request, instance, feature_id, *args, **kwargs):
        error = None
        try:
            fn(request, instance, feature_id, *args, **kwargs)
        except ValidationError as e:
            error = '; '.join(e.messages)
        feature = get_map_feature_or_404(feature_id, instance)
        photos = feature.photos()
        return {'photos': [context_dict_for_photo(request, photo)
                           for photo in photos],
                'feature': feature,
                'error': error}

    return wrapper


def map_feature_detail(request, instance, feature_id,
                       should_render=False, edit=False):
    context, partial = _map_feature_detail_context(
        request, instance, feature_id, edit)
    add_map_info_to_context(context, instance)

    if should_render:
        template = 'treemap/map_feature_detail.html'
        context['map_feature_partial'] = partial
        latlon = context['feature'].latlon
        context['map_query'] = '?z=%s/%s/%s' % (18, latlon.y, latlon.x)
        return render(request, template, context)
    else:
        return context


def _map_feature_detail_context(request, instance, feature_id, edit=False):
    feature = get_map_feature_or_404(feature_id, instance)
    ctx_fn = (context_dict_for_plot if feature.is_plot
              else context_dict_for_resource)
    context = ctx_fn(request, feature, edit=edit)

    if feature.is_plot:
        partial = 'treemap/partials/plot_detail.html'
        _add_plot_field_groups(context, instance)
    else:
        app = feature.__module__.split('.')[0]
        partial = '%s/%s_detail.html' % (app, feature.feature_type)

    return context, partial


def _add_plot_field_groups(context, instance):
    templates = {
        "tree.id": "treemap/field/tree_id_tr.html",
        "tree.species": "treemap/field/species_tr.html",
        "tree.diameter": "treemap/field/diameter_tr.html"
    }

    labels = {
        # 'plot-species' is used as the "label" in the 'field' tag,
        # but ulitmately gets used as an identifier in the template
        "tree.species": "plot-species",
        "tree.diameter": _("Trunk Diameter")
    }
    labels.update({
        v: k for k, v in context['tree'].scalar_udf_names_and_fields})
    labels.update({
        v: k for k, v in context['plot'].scalar_udf_names_and_fields})

    def info(group):
        group['fields'] = [
            (field, labels.get(field),
             templates.get(field, "treemap/field/tr.html"))
            for field in group.get('field_keys', [])
        ]
        group['collection_udfs'] = [
            next(udf for udf in udf_defs(instance)
                 if udf.full_name == udf_name)
            for udf_name in group.get('collection_udf_keys', [])
        ]

        return group

    context['field_groups'] = [
        info(group) for group in instance.web_detail_fields]


def render_map_feature_detail_partial(request, instance, feature_id, **kwargs):
    context, partial = _map_feature_detail_context(
        request, instance, feature_id)
    return render(request, partial, context)


def render_map_feature_detail(request, instance, feature_id, **kwargs):
    return map_feature_detail(request, instance, feature_id,
                              should_render=True, **kwargs)


def context_map_feature_detail(request, instance, feature_id, **kwargs):
    return map_feature_detail(request, instance, feature_id,
                              should_render=False, **kwargs)


def map_feature_photo_detail(request, instance, feature_id, photo_id):
    feature = get_map_feature_or_404(feature_id, instance)
    photo = get_object_or_404(MapFeaturePhoto, pk=photo_id,
                              map_feature=feature)
    return {'photo': context_dict_for_photo(request, photo)}


def plot_detail(request, instance, feature_id, edit=False, tree_id=None):
    feature = get_map_feature_or_404(feature_id, instance, 'Plot')
    return context_dict_for_plot(request, feature, edit=edit, tree_id=tree_id)


def render_map_feature_add(request, instance, type):
    if type in instance.map_feature_types[1:]:
        app = MapFeature.get_subclass(type).__module__.split('.')[0]
        try:
            template = '%s/%s_add.html' % (app, type)
        except:
            template = 'treemap/resource_add.html'
        return render(request, template, {'object_name': to_object_name(type)})
    else:
        raise_non_instance_404(type)


def add_map_feature(request, instance, type='Plot'):
    if type not in instance.map_feature_types:
        raise_non_instance_404(type)
    feature = MapFeature.get_subclass(type)(instance=instance)
    return _request_to_update_map_feature(request, feature)


def update_map_feature_detail(request, instance, feature_id):
    feature = get_map_feature_or_404(feature_id, instance)
    return _request_to_update_map_feature(request, feature)


def delete_map_feature(request, instance, feature_id):
    feature = get_map_feature_or_404(feature_id, instance)
    feature.delete_with_user(request.user)  # may raise AuthorizeException
    update_hide_at_zoom_after_delete(feature)
    return {'ok': True}


@transaction.atomic
def update_map_feature(request_dict, user, feature):
    """
    Update a map feature. Expects JSON in the request body to be:
    {'model.field', ...}

    Where model is either 'tree', 'plot', or another map feature type
    and field is any field on the model.
    UDF fields should be prefixed with 'udf:'.

    This method can be used to create a new map feature by passing in
    an empty MapFeature object (i.e. Plot(instance=instance))
    """
    feature_object_names = [to_object_name(ft)
                            for ft in feature.instance.map_feature_types]

    if isinstance(feature, Convertible):
        # We're going to always work in display units here
        feature.convert_to_display_units()

    def value_is_redundant(model, field_name, value):
        # The iOS app sends a key in `data` for every udf definition,
        # even if it hasn't changed.
        # If it is trying to delete a custom field that is not defined
        # for the model, flag it as redundant,
        # to avoid a `KeyError` when the update tries to delete them.
        if field_name.startswith('udf:') and \
                value in [[], '[]', '', None]:
            udf_name = field_name.replace('udf:', '')
            if udf_name not in model.udfs:
                return True
        return False

    def set_attr_on_model(model, attr, val):
        field_classname = \
            model._meta.get_field(attr).__class__.__name__

        if field_classname.endswith('PointField'):
            srid = val.get('srid', 3857)
            val = Point(val['x'], val['y'], srid=srid)
            val.transform(3857)
        elif field_classname.endswith('MultiPolygonField'):
            srid = val.get('srid', 4326)
            val = MultiPolygon(Polygon(val['polygon'], srid=srid), srid=srid)
            val.transform(3857)

        if attr == 'mapfeature_ptr':
            if model.mapfeature_ptr_id != value:
                raise Exception(
                    'You may not change the mapfeature_ptr_id')
        elif attr == 'id':
            if val != model.pk:
                raise Exception("Can't update id attribute")
        elif attr.startswith('udf:'):
            udf_name = attr[4:]

            if udf_name in [field.name
                            for field
                            in model.get_user_defined_fields()]:
                model.udfs[udf_name] = val
            else:
                raise KeyError('Invalid UDF %s' % attr)
        elif attr in model.fields():
            model.apply_change(attr, val)
        else:
            raise Exception('Malformed request - invalid field %s' % attr)

    def save_and_return_errors(thing, user):
        try:
            if isinstance(thing, Convertible):
                thing.convert_to_database_units()

            thing.save_with_user(user)
            return {}
        except ValidationError as e:
            return package_field_errors(thing._model_name, e)

    def skip_setting_value_on_tree(value, tree):
        # If the tree is not None, we always set a value.  If the tree
        # is None (meaning that we would be creating a new Tree
        # object) then we only want to set a value if the value is
        # non-empty.
        return (tree is None) and (value in ([], '[]', '', None))

    tree = None
    errors = {}

    rev_updates = ['universal_rev']
    old_geom = feature.geom
    for (identifier, value) in request_dict.iteritems():
        split_template = 'Malformed request - invalid field %s'
        object_name, field = dotted_split(identifier, 2,
                                          failure_format_string=split_template)
        if (object_name not in feature_object_names + ['tree']):
            raise ValueError(split_template % identifier)

        if (object_name == 'tree'
            and skip_setting_value_on_tree(
                value, feature.safe_get_current_tree())):
            continue
        elif object_name in feature_object_names:
            model = feature
        elif object_name == 'tree' and feature.feature_type == 'Plot':
            # Get the tree or spawn a new one if needed
            tree = (tree or
                    feature.safe_get_current_tree() or
                    Tree(instance=feature.instance))

            # We always edit in display units
            tree.convert_to_display_units()

            model = tree
            if field == 'species' and value:
                value = get_object_or_404(Species,
                                          instance=feature.instance, pk=value)
            elif field == 'plot' and value == unicode(feature.pk):
                value = feature
        else:
            raise ValueError(
                'Malformed request - invalid model %s' % object_name)

        if not value_is_redundant(model, field, value):
            set_attr_on_model(model, field, value)

        field_class = model._meta.get_field(field)
        if isinstance(field_class, GeometryField):
            rev_updates.append('geo_rev')
            rev_updates.append('eco_rev')
        elif identifier in ['tree.species', 'tree.diameter']:
            rev_updates.append('eco_rev')

    if feature.fields_were_updated():
        errors.update(save_and_return_errors(feature, user))
    if tree and tree.fields_were_updated():
        tree.plot = feature
        errors.update(save_and_return_errors(tree, user))

    if errors:
        # It simplifies the templates and client-side logic if the geometry
        # field errors are returned under the generic name
        if feature.geom_field_name in errors:
            errors['mapFeature.geom'] = errors[feature.geom_field_name]
        raise ValidationError(errors)

    if old_geom is not None and feature.geom != old_geom:
        update_hide_at_zoom_after_move(feature, user, old_geom)

    feature.instance.update_revs(*rev_updates)

    return feature, tree


def map_feature_hash(request, instance, feature_id, edit=False, tree_id=None):
    """
    Compute a unique hash for a given plot or tree

    tree_id is ignored since trees are included as a
    subset of the plot's hash. It is present here because
    this function is wrapped around views that can take
    tree_id as an argument
    """
    feature = get_map_feature_or_404(feature_id, instance)

    if request.user:
        pk = request.user.pk or ''

    return hashlib.md5(feature.hash + ':' + str(pk)).hexdigest()


@get_photo_context_and_errors
def add_map_feature_photo(request, instance, feature_id):
    _add_map_feature_photo_helper(request, instance, feature_id)


@get_photo_context_and_errors
def rotate_map_feature_photo(request, instance, feature_id, photo_id):
    orientation = request.POST.get('degrees', None)
    if orientation not in {'90', '180', '270', '-90', '-180', '-270'}:
        raise ValidationError('"degrees" must be a multiple of 90°')

    degrees = int(orientation)
    feature = get_map_feature_or_404(feature_id, instance)
    mf_photo = get_object_or_404(MapFeaturePhoto,
                                 pk=photo_id,
                                 map_feature=feature)

    image_data = mf_photo.image.read(settings.MAXIMUM_IMAGE_SIZE)
    mf_photo.set_image(image_data, degrees_to_rotate=degrees)
    mf_photo.save_with_user(request.user)


@get_photo_context_and_errors
def add_map_feature_photo_label(request, instance, feature_id, photo_id):
    feature = get_map_feature_or_404(feature_id, instance)
    photo_class = TreePhoto if feature.is_plot else MapFeaturePhoto
    mf_photo = get_object_or_404(photo_class, pk=photo_id, map_feature=feature)
    label_dict = json.loads(request.body)
    map_feature_photo_label = MapFeaturePhotoLabel()
    map_feature_photo_label.map_feature_photo = mf_photo
    map_feature_photo_label.name = label_dict['label']
    map_feature_photo_label.save()
    return


@get_photo_context_and_errors
def delete_photo(request, instance, feature_id, photo_id):
    feature = get_map_feature_or_404(feature_id, instance)
    photo_class = TreePhoto if feature.is_plot else MapFeaturePhoto
    mf_photo = get_object_or_404(photo_class, pk=photo_id, map_feature=feature)
    mf_photo.delete_with_user(request.user)  # may raise AuthorizeException


def map_feature_popup(request, instance, feature_id):
    feature = get_map_feature_or_404(feature_id, instance)
    context = {}
    context['features'] = [feature] + list(feature.nearby_map_features())
    if instance.canopy_enabled:
        context['boundaries_with_canopy'] = \
            _get_boundaries_with_canopy(instance, feature.geom)
    return context


def canopy_popup(request, instance):
    if instance.canopy_enabled:
        lng = request.GET['lng']
        lat = request.GET['lat']
        point = Point(float(lng), float(lat), srid=4326)
        result = _get_boundaries_with_canopy(instance, point)
        if result:
            return render(request, 'treemap/partials/canopy_popup.html',
                          {'boundaries_with_canopy': result})
    return HttpResponse('')


def _get_boundaries_with_canopy(instance, point):
    boundaries = instance.boundaries \
        .filter(geom__contains=point) \
        .exclude(canopy_percent__isnull=True) \
        .order_by('-sort_order')
    for boundary in boundaries:
        boundary.canopy_percent *= 100
    return boundaries


def favorite_map_feature(request, instance, feature_id):
    feature = get_map_feature_or_404(feature_id, instance)
    Favorite.objects.get_or_create(user=request.user, map_feature=feature)

    return {'success': True}


def unfavorite_map_feature(request, instance, feature_id):
    feature = get_map_feature_or_404(feature_id, instance)
    Favorite.objects.filter(user=request.user, map_feature=feature).delete()

    return {'success': True}


def inaturalist(request, *args, **kwargs):
    """
    """
    base_url = "https://www.inaturalist.org"

    app_id = 'db6db69ef86d5a21a4c9876bcaebad059db3b1ed90f30255c6d9e8bdaebf0513';
    app_secret = '19bcad3978b02e2f79fc7723bbd295a3c95f60f6246b99a3f751f21407bd6095';
    code = request.GET['code']
    redirect_uri = request.META['HTTP_REFERER']

    # to build up the redirect url
    #request.path
    #request.is_secure()
    #request.get_host()

    payload = {
        'client_id': app_id,
        'client_secret': app_secret,
        'code': code,
        'redirect_uri': 'http://localhost:7070/jerseycity/inaturalist/',
        'grant_type': 'authorization_code'
    }

    r = requests.post(
        url="{base_url}/oauth/token".format(base_url=base_url),
        data=payload
    )
    request.session['inaturalist_token'] = r.json()['access_token']
    import ipdb; ipdb.set_trace() # BREAKPOINT

    return HttpResponseRedirect(redirect_uri)


def get_photo_id_from_photo_detail_url(url, feature_id):
    """
    """
    return int(re.match(r'.*/{}/photo/(\d+)/detail'.format(feature_id), url).groups()[0])


def create_observation(token, latitude, longitude):
    """
    """
    base_url = "https://www.inaturalist.org"
    headers = {'Authorization': 'Bearer {}'.format(token)}
    params = {'observation': {
            'observed_on_string': datetime.datetime.now().isoformat(),
            'latitude': latitude,
            'longitude': longitude
        }
    }

    response = requests.post(
        url="{base_url}/observations.json".format(base_url=base_url),
        json=params,
        headers=headers
    )
    '''
    return {
        u'cached_votes_total': 0,
        u'captive': False,
        u'comments_count': 0,
        u'community_taxon_id': None,
        u'created_at': u'2020-01-07T22:04:44.757-05:00',
        u'created_at_utc': u'2020-01-08T03:04:44.757Z',
        u'delta': False,
        u'description': None,
        u'faves_count': 0,
        u'geoprivacy': None,
        u'iconic_taxon_id': None,
        u'iconic_taxon_name': None,
        u'id': 37388076,
        u'id_please': False,
        u'identifications_count': 0,
        u'last_indexed_at': u'2020-01-07T19:04:49.322-08:00',
        u'latitude': u'40.7083055556',
        u'license': u'CC-BY-NC',
        u'location_is_exact': False,
        u'longitude': u'-74.0893888889',
        u'map_scale': None,
        u'mappable': True,
        u'num_identification_agreements': 0,
        u'num_identification_disagreements': 0,
        u'oauth_application_id': 385,
        u'observation_photos_count': 0,
        u'observation_sounds_count': 0,
        u'observed_on': u'2020-01-07',
        u'observed_on_string': u'2020-01-07T21:04:44.393925',
        u'old_uuid': None,
        u'out_of_range': None,
        u'owners_identification_from_vision': None,
        u'place_guess': u'Hudson County, US-NJ, US',
        u'positional_accuracy': None,
        u'positioning_device': None,
        u'positioning_method': None,
        u'private_latitude': None,
        u'private_longitude': None,
        u'private_place_guess': None,
        u'private_positional_accuracy': None,
        u'project_observations': [],
        u'public_positional_accuracy': None,
        u'quality_grade': u'casual',
        u'site_id': 1,
        u'species_guess': None,
        u'taxon_geoprivacy': None,
        u'taxon_id': None,
        u'time_observed_at': u'2020-01-07T21:04:44.000-05:00',
        u'time_observed_at_utc': u'2020-01-08T02:04:44.000Z',
        u'time_zone': u'America/New_York',
        u'timeframe': None,
        u'updated_at': u'2020-01-07T22:04:44.757-05:00',
        u'updated_at_utc': u'2020-01-08T03:04:44.757Z',
        u'uri': None,
        u'user_id': 2384052,
        u'user_login': u'tzinckgraf',
        u'uuid': u'0e26bafc-bd23-48d0-9bda-806450093c88',
        u'zic_time_zone': None
    }
    '''
    return response.json()[0]


def add_photo_to_observation(token, observation_id, photo):
    base_url = "https://www.inaturalist.org"
    headers = {'Authorization': 'Bearer {}'.format(token)}
    data = {'observation_photo[observation_id]': observation_id}
    file_data = {'file': photo.image.file.file}

    response = requests.post(
        url="{base_url}/observation_photos".format(base_url=base_url),
        headers=headers,
        data=data,
        files=file_data
    )
    '''
    return {
        u'created_at': u'2020-01-07T22:17:04.531-05:00',
        u'created_at_utc': u'2020-01-08T03:17:04.531Z',
        u'id': 54883602,
        u'observation_id': 37388076,
        u'old_uuid': None,
        u'photo': {u'attribution': u'(c) Thomas Zinckgraf, some rights reserved (CC BY-NC)',
                    u'created_at': u'2020-01-07T22:17:02.709-05:00',
                    u'id': 59263063,
                    u'large_url': None,
                    u'license': 2,
                    u'license_name': u'Creative Commons Attribution-NonCommercial License',
                    u'license_url': u'http://creativecommons.org/licenses/by-nc/4.0/',
                    u'medium_url': None,
                    u'native_original_image_url': None,
                    u'native_page_url': None,
                    u'native_photo_id': u'59263063',
                    u'native_realname': u'Thomas Zinckgraf',
                    u'native_username': u'tzinckgraf',
                    u'small_url': None,
                    u'square_url': None,
                    u'subtype': None,
                    u'thumb_url': None,
                    u'type': u'LocalPhoto',
                    u'updated_at': u'2020-01-07T22:17:02.709-05:00',
                    u'user_id': 2384052},
        u'photo_id': 59263063,
        u'position': None,
        u'updated_at': u'2020-01-07T22:17:04.531-05:00',
        u'updated_at_utc': u'2020-01-08T03:17:04.531Z',
        u'uuid': u'db6b5a49-eb92-4b12-8d3f-83f388ac55f0'}
    '''


def inaturalist_add(request, instance, *args, **kwargs):
    try:
        token = request.session['inaturalist_token']
    except KeyError:
        return {'success': False}

    # INaturalistPhoto, INaturalistObservation

    body = json.loads(request.body)
    feature_id = body['featureId']
    feature = get_map_feature_or_404(feature_id, instance)
    tree = feature.safe_get_current_tree()
    photo_id = get_photo_id_from_photo_detail_url(body['photoDetailUrl'], feature_id)
    photo_class = TreePhoto if feature.is_plot else MapFeaturePhoto
    photo = get_object_or_404(photo_class, pk=photo_id, map_feature=feature)

    (longitude, latitude) = feature.latlon.coords

    observation = create_observation(token, latitude, longitude)
    photo_info = add_photo_to_observation(token, observation['id'], photo)

    import ipdb; ipdb.set_trace() # BREAKPOINT
    return {'success': True}<|MERGE_RESOLUTION|>--- conflicted
+++ resolved
@@ -14,7 +14,7 @@
 from django.shortcuts import get_object_or_404, render
 from django.core.exceptions import ValidationError
 from django.conf import settings
-from django.db import transaction
+from django.db import connection, transaction
 from django.contrib.gis.geos import Point, MultiPolygon, Polygon
 from django.contrib.gis.db.models import GeometryField
 from django.utils.translation import ugettext as _
@@ -26,11 +26,7 @@
 from treemap.units import Convertible
 from treemap.models import (Tree, Species, MapFeature,
                             MapFeaturePhoto, TreePhoto, Favorite,
-<<<<<<< HEAD
-                            MapFeaturePhotoLabel)
-=======
-                            INaturalistPhoto, INaturalistObservation)
->>>>>>> 2496da7a
+                            MapFeaturePhotoLabel, INaturalistPhoto, INaturalistObservation)
 from treemap.util import (package_field_errors, to_object_name)
 
 from treemap.images import get_image_from_request
@@ -471,39 +467,6 @@
     Favorite.objects.filter(user=request.user, map_feature=feature).delete()
 
     return {'success': True}
-
-
-def inaturalist(request, *args, **kwargs):
-    """
-    """
-    base_url = "https://www.inaturalist.org"
-
-    app_id = 'db6db69ef86d5a21a4c9876bcaebad059db3b1ed90f30255c6d9e8bdaebf0513';
-    app_secret = '19bcad3978b02e2f79fc7723bbd295a3c95f60f6246b99a3f751f21407bd6095';
-    code = request.GET['code']
-    redirect_uri = request.META['HTTP_REFERER']
-
-    # to build up the redirect url
-    #request.path
-    #request.is_secure()
-    #request.get_host()
-
-    payload = {
-        'client_id': app_id,
-        'client_secret': app_secret,
-        'code': code,
-        'redirect_uri': 'http://localhost:7070/jerseycity/inaturalist/',
-        'grant_type': 'authorization_code'
-    }
-
-    r = requests.post(
-        url="{base_url}/oauth/token".format(base_url=base_url),
-        data=payload
-    )
-    request.session['inaturalist_token'] = r.json()['access_token']
-    import ipdb; ipdb.set_trace() # BREAKPOINT
-
-    return HttpResponseRedirect(redirect_uri)
 
 
 def get_photo_id_from_photo_detail_url(url, feature_id):
@@ -662,5 +625,84 @@
     observation = create_observation(token, latitude, longitude)
     photo_info = add_photo_to_observation(token, observation['id'], photo)
 
-    import ipdb; ipdb.set_trace() # BREAKPOINT
-    return {'success': True}+    return {'success': True}
+
+
+def get_features_for_inaturalist():
+    """
+    Get all the features that have a label and can be submitted to iNaturalist
+    """
+    query = """
+        SELECT  photo.id, photo.map_feature_id, photo.instance_id
+        FROM    treemap_mapfeaturephoto photo
+        JOIN    treemap_mapfeaturephotolabel label on label.map_feature_photo_id = photo.id
+        LEFT JOIN treemap_inaturalistobservation inat on inat.map_feature_id = photo.map_feature_id
+        where   1=1
+        and     inat.id is null
+        group by photo.id, photo.map_feature_id, photo.instance_id
+        having sum(case when label.name = 'shape' then 1 else 0 end) > 0
+        and sum(case when label.name = 'bark'  then 1 else 0 end) > 0
+        and sum(case when label.name = 'leaf'  then 1 else 0 end) > 0
+    """
+
+    with connection.cursor() as cursor:
+        cursor.execute(query)
+        results = cursor.fetchall()
+
+    return [{'photo_id': r[0],
+             'feature_id': r[1],
+             'instance_id': r[2]}
+             for r in results]
+
+
+def get_inaturalist_auth_token():
+    base_url = "https://www.inaturalist.org"
+
+    payload = {
+        'client_id': settings.INATURALIST_APP_ID,
+        'client_secret': settings.INATURALIST_APP_SECRET,
+        'grant_type': 'password',
+        'username': settings.USERNAME,
+        'password': settings.PASSWORD
+    }
+
+    r = requests.post(
+        url="{base_url}/oauth/token".format(base_url=base_url),
+        data=payload
+    )
+    token = r.json()['access_token']
+    return token
+
+
+def inaturalist_create_observations(request, instance, *args, **kwargs):
+
+    features = get_features_for_inaturalist()
+    if not features:
+        return
+
+    token = get_inaturalist_auth_token()
+
+    for feature in features:
+        feature = get_map_feature_or_404(feature['feature_id'], instance)
+        tree = feature.safe_get_current_tree()
+
+        observation = INaturalistObservation(
+            observation_id=1,
+            map_feature=feature,
+            tree=tree,
+            submitted_at=datetime.datetime.now()
+        )
+
+        observation.save()
+        pass
+
+    #observation_id = models.IntegerField()
+
+    #map_feature = models.ForeignKey(MapFeature)
+    #tree = models.ForeignKey(Tree)
+
+    #is_identified = models.BooleanField(default=False)
+    #submitted_at = models.DateTimeField()
+    #identified_at = models.DateTimeField()
+    #feature.safe_get_current_tree() or
+    return